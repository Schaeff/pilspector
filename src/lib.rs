--- conflicted
+++ resolved
@@ -1,9 +1,5 @@
-<<<<<<< HEAD
 pub mod analyser;
-=======
 use ast::Pil;
-
->>>>>>> d90f5cf6
 pub mod ast;
 // mod constants;
 mod displayer;
@@ -12,8 +8,34 @@
 mod validator;
 mod visitor;
 
+/// compile a string with pilcom
+pub fn pilcom_from_str(source: &str) -> Result<String, String> {
+    use std::{path::PathBuf, process::Command};
+
+    let dir = tempdir::TempDir::new("pil_input").unwrap();
+    let f = dir.path().join("input.pil");
+    std::fs::write(f.clone(), source);
+
+    let dir = tempdir::TempDir::new("pil_output").unwrap();
+    std::fs::create_dir_all(dir.path().join(f.clone().parent().unwrap())).unwrap();
+
+    let out_file = dir.path().join(f.clone()).with_extension("pil.json");
+
+    Command::new("node")
+        .args([
+            "pilcom/src/pil.js",
+            f.as_os_str().to_str().unwrap(),
+            "-o",
+            out_file.as_os_str().to_str().unwrap(),
+        ])
+        .output()
+        .map_err(|err| format!("Could not run pilcom: {}", err))?;
+
+    std::fs::read_to_string(out_file).map_err(|_| "pilcom compilation failed".into())
+}
+
 /// compile a file with pilcom
-pub(crate) fn pilcom(f: &str) -> Result<String, String> {
+pub fn pilcom(f: &str) -> Result<String, String> {
     use std::{path::PathBuf, process::Command};
 
     let f = PathBuf::from(f);

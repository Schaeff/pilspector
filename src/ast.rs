use serde::{Deserialize, Serialize};
use std::collections::BTreeMap;
use std::fmt;

use crate::{
    displayer::PilDisplayer,
    validator::Validator,
    visitor::{Result, Visitor},
};

pub type FieldElement = String;

#[derive(Serialize, Deserialize, Debug, Clone, PartialEq, Eq)]
#[serde(deny_unknown_fields)]
#[serde(rename_all = "camelCase")]
pub struct Pil {
    pub n_commitments: usize,
    pub n_q: usize,
    pub n_im: usize,
    pub n_constants: usize,
    // the cells `(polynomial, row)` which are exposed to the verifier
    pub publics: Vec<PublicCell>,
    // all polynomials in a map
    pub references: References,
    // all expressions in a list
    pub expressions: Vec<Expression>,
    // all expressions which must equal 0 (`==` operator)
    pub pol_identities: Vec<PolIdentity>,
    // all lookups which must succeed (`in` operator)
    pub plookup_identities: Vec<PlookupIdentity>,
    // all permutations which must hold (`is` operator)
    pub permutation_identities: Vec<PermutationIdentity>,
    // all connections which must hold (`connect` operator)
    pub connection_identities: Vec<ConnectionIdentity>,
}

pub trait ToPolynomial {
    fn to_polynomial(&self, ctx: &Pil) -> ShiftedPolynomial;
}

impl ToPolynomial for Cm {
    fn to_polynomial(&self, ctx: &Pil) -> ShiftedPolynomial {
        let (key, r) = ctx
            .references
            .iter()
            .filter_map(|(key, r)| match r {
                Polynomials::CmP(r) => (self.id.0 >= r.id.0
                    && self.id.0 <= r.id.0 + r.len.unwrap_or(0))
                .then_some((key, r)),
                _ => None,
            })
            .next()
            .unwrap();

<<<<<<< HEAD
        ShiftedPolynomial {
            pol: Polynomial {
                key: key.clone(),
                index: r.len.map(|_| self.id.0 - r.id.0),
            },
            next: self.next,
        }
=======
        Polynomial {
            key: key.clone(),
            index: r.len.map(|_| self.id.0 - r.id.0),
        }
        .with_next(self.next)
>>>>>>> c6598c3c
    }
}

impl ToPolynomial for Const {
    fn to_polynomial(&self, ctx: &Pil) -> ShiftedPolynomial {
        let (key, r) = ctx
            .references
            .iter()
            .filter_map(|(key, r)| match r {
                Polynomials::ConstP(r) => (self.id.0 >= r.id.0
                    && self.id.0 <= r.id.0 + r.len.unwrap_or(0))
                .then_some((key, r)),
                _ => None,
            })
            .next()
            .unwrap();

<<<<<<< HEAD
        ShiftedPolynomial {
            pol: Polynomial {
                key: key.clone(),
                index: r.len.map(|_| self.id.0 - r.id.0),
            },
            next: self.next,
        }
=======
        Polynomial {
            key: key.clone(),
            index: r.len.map(|_| self.id.0 - r.id.0),
        }
        .with_next(self.next)
>>>>>>> c6598c3c
    }
}

impl ToPolynomial for Exp {
    fn to_polynomial(&self, ctx: &Pil) -> ShiftedPolynomial {
        let (key, r) = ctx
            .references
            .iter()
            .filter_map(|(key, r)| match r {
                Polynomials::ImP(r) => (self.id.0 >= r.id.0
                    && self.id.0 <= r.id.0 + r.len.unwrap_or(0))
                .then_some((key, r)),
                _ => None,
            })
            .next()
            .unwrap();

<<<<<<< HEAD
        ShiftedPolynomial {
            pol: Polynomial {
                key: key.clone(),
                index: r.len.map(|_| self.id.0 - r.id.0),
            },
            next: self.next,
        }
=======
        Polynomial {
            key: key.clone(),
            index: r.len.map(|_| self.id.0 - r.id.0),
        }
        .with_next(self.next)
>>>>>>> c6598c3c
    }
}

impl Pil {
    /// get all polynomials for a given name: all array accesses, with and without `next`
    pub fn get_polynomials(&self, key: &Name) -> Vec<ShiftedPolynomial> {
        let r = &self.references[key];

        [false, true]
            .iter()
            .flat_map(|next| match r.len() {
                // generate `n` keys for arrays of size `n`
                Some(len) => (0..len)
                    .map(|index| Polynomial::array_element(key, index).with_next(*next))
                    .collect(),
                // generate 1 key for non-array polynomials
                None => vec![Polynomial::basic(key).with_next(*next)],
            })
            .collect()
    }
}

impl Pil {
    #[allow(unused)]
    pub fn validate(&self) -> Result<String> {
        Validator::default().visit_pil(self)
    }
}

impl fmt::Display for Pil {
    fn fmt(&self, f: &mut fmt::Formatter) -> fmt::Result {
        let mut displayer = PilDisplayer::default();
        displayer.visit_pil(self).unwrap();
        write!(f, "{}", String::from_utf8(displayer.f).unwrap())
    }
}

pub trait ToStringWithContext {
    fn to_string(&self, context: &Pil) -> String;
}

impl ToStringWithContext for PolIdentity {
    fn to_string(&self, context: &Pil) -> String {
        let mut displayer = PilDisplayer::default();
        displayer
            .visit_polynomial_identity(self, context, 0)
            .unwrap();
        String::from_utf8(displayer.f).unwrap()
    }
}

impl ToStringWithContext for PlookupIdentity {
    fn to_string(&self, context: &Pil) -> String {
        let mut displayer = PilDisplayer::default();
        displayer.visit_plookup_identity(self, context, 0).unwrap();
        String::from_utf8(displayer.f).unwrap()
    }
}

impl ToStringWithContext for PermutationIdentity {
    fn to_string(&self, context: &Pil) -> String {
        let mut displayer = PilDisplayer::default();
        displayer
            .visit_permutation_identity(self, context, 0)
            .unwrap();
        String::from_utf8(displayer.f).unwrap()
    }
}

impl ToStringWithContext for ConnectionIdentity {
    fn to_string(&self, context: &Pil) -> String {
        let mut displayer = PilDisplayer::default();
        displayer
            .visit_connection_identity(self, context, 0)
            .unwrap();
        String::from_utf8(displayer.f).unwrap()
    }
}

impl ToStringWithContext for Expression {
    fn to_string(&self, context: &Pil) -> String {
        let mut displayer = PilDisplayer::default();
        displayer.visit_expression(self, context).unwrap();
        String::from_utf8(displayer.f).unwrap()
    }
}

pub type PublicCellKey = String;
pub type Name = String;
<<<<<<< HEAD

#[derive(Debug, Clone, PartialEq, Eq, PartialOrd, Ord, Hash)]
pub struct ShiftedPolynomial {
    pub pol: Polynomial,
    pub next: bool,
}

=======

#[derive(Debug, Clone, PartialEq, Eq, PartialOrd, Ord)]
pub struct ShiftedPolynomial {
    pol: Polynomial,
    next: bool,
}

impl ShiftedPolynomial {
    // shift this polynomial if it's not already shifted
    pub fn next(&self) -> Option<Self> {
        (!self.next).then(|| Self {
            next: true,
            ..self.clone()
        })
    }
}

>>>>>>> c6598c3c
#[derive(Debug, Clone, PartialEq, Eq, PartialOrd, Ord, Hash)]
pub struct Polynomial {
    key: Name,
    index: Option<usize>,
}

impl From<Polynomial> for ShiftedPolynomial {
    fn from(pol: Polynomial) -> Self {
        ShiftedPolynomial { pol, next: false }
    }
}

impl Polynomial {
    pub fn next(self) -> ShiftedPolynomial {
        self.with_next(true)
    }

    pub fn with_next(self, next: bool) -> ShiftedPolynomial {
        ShiftedPolynomial { pol: self, next }
    }
}

impl Polynomial {
    pub fn basic(key: &Name) -> Self {
        Self {
            key: key.clone(),
            index: None,
        }
    }

    pub fn array_element(key: &Name, index: usize) -> Self {
        Self {
            key: key.clone(),
            index: Some(index),
        }
    }

    pub fn index(&self) -> Option<usize> {
        self.index
    }

    pub fn key(&self) -> &Name {
        &self.key
    }
}

impl fmt::Display for ShiftedPolynomial {
    fn fmt(&self, f: &mut fmt::Formatter<'_>) -> fmt::Result {
        write!(f, "{}", self.pol)?;
        if self.next {
            write!(f, "'")?;
        }
        Ok(())
    }
}

impl fmt::Display for Polynomial {
    fn fmt(&self, f: &mut fmt::Formatter<'_>) -> fmt::Result {
        write!(f, "{}", self.key)?;
        if let Some(index) = self.index {
            write!(f, "[{}]", index)?;
        }
        Ok(())
    }
}

pub type References = BTreeMap<Name, Polynomials>;
// the index of the expression in the expression list
#[derive(Serialize, Deserialize, Debug, Clone, PartialEq, Eq, Copy, Hash)]
pub struct ExpressionId(pub usize);
// the index of a committed polynomial
#[derive(Serialize, Deserialize, Debug, Clone, PartialEq, Eq, Copy, Hash)]
pub struct CommittedPolynomialId(pub usize);
// the index of a constant polynomial
#[derive(Serialize, Deserialize, Debug, Clone, PartialEq, Eq, Copy, Hash)]
pub struct ConstantPolynomialId(pub usize);
// the index of a public value in the public list
#[derive(Serialize, Deserialize, Debug, Clone, PartialEq, Eq, Copy, Hash)]
pub struct PublicId(pub usize);
// the index of a row
#[derive(Serialize, Deserialize, Debug, Clone, PartialEq, Eq, Copy, Hash)]
pub struct RowId(pub usize);

impl From<usize> for ExpressionId {
    fn from(n: usize) -> Self {
        Self(n)
    }
}

impl From<usize> for ConstantPolynomialId {
    fn from(n: usize) -> Self {
        Self(n)
    }
}

impl From<usize> for CommittedPolynomialId {
    fn from(n: usize) -> Self {
        Self(n)
    }
}

impl From<usize> for PublicId {
    fn from(n: usize) -> Self {
        Self(n)
    }
}

impl From<usize> for RowId {
    fn from(n: usize) -> Self {
        Self(n)
    }
}

#[derive(Serialize, Deserialize, Debug, Clone, PartialEq, Eq)]
#[serde(deny_unknown_fields)]
#[serde(rename_all = "camelCase")]
#[serde(tag = "type")]
pub enum Polynomials {
<<<<<<< HEAD
    CmP(ReferenceInner<CommittedPolynomialId>),
    ConstP(ReferenceInner<ConstantPolynomialId>),
    ImP(ReferenceInner<ExpressionId>),
=======
    CmP(PolynomialsInner<CommittedPolynomialId>),
    ConstP(PolynomialsInner<ConstantPolynomialId>),
    ImP(PolynomialsInner<ExpressionId>),
>>>>>>> c6598c3c
}

impl Polynomials {
    #[allow(clippy::len_without_is_empty)]
    pub fn len(&self) -> Option<usize> {
        match self {
            Polynomials::CmP(r) => r.len,
            Polynomials::ConstP(r) => r.len,
            Polynomials::ImP(r) => r.len,
        }
    }
}

#[derive(Serialize, Deserialize, Debug, Clone, PartialEq, Eq)]
#[serde(deny_unknown_fields)]
#[serde(rename_all = "camelCase")]
pub struct PolynomialsInner<Id> {
    pub id: Id,
    pub pol_deg: Option<usize>,
    pub is_array: bool,
    // should be present only when `is_array` is `true`
    pub len: Option<usize>,
}

#[derive(Serialize, Deserialize, Debug, Clone)]
#[serde(deny_unknown_fields)]
#[serde(rename_all = "camelCase")]
pub struct ComplexReference {
    pub id: CommittedPolynomialId,
    pub pol_deg: Option<usize>,
    pub is_array: bool,
    // should be present only when `is_array` is `true`
    pub len: Option<usize>,
}

#[derive(Serialize, Deserialize, Debug, Clone)]
#[serde(deny_unknown_fields)]
#[serde(rename_all = "camelCase")]
pub struct ConstantReference {
    pub id: ConstantPolynomialId,
    pub pol_deg: Option<usize>,
    pub is_array: bool,
    // should be present only when `is_array` is `true`
    pub len: Option<usize>,
}

#[derive(Serialize, Deserialize, Debug, Clone, PartialEq, Eq)]
#[serde(deny_unknown_fields)]
#[serde(rename_all = "camelCase")]
pub struct PublicCell {
    // this must be "cmP", checked in the validator
    pub pol_type: String,
    pub pol_id: CommittedPolynomialId,
    pub idx: RowId,
    // this seems to be the id of this cell in the list of public cells, seems redundant
    pub id: usize,
    pub name: PublicCellKey,
}

#[derive(Serialize, Deserialize, Debug, Clone, PartialEq, Eq, Hash)]
#[serde(deny_unknown_fields)]
#[serde(rename_all = "camelCase")]
#[serde(tag = "op")]
pub enum Expression {
    Public(ExpressionWrapper<Public>),
    Neg(ExpressionWrapper<Neg>),
    Add(ExpressionWrapper<Add>),
    Sub(ExpressionWrapper<Sub>),
    Mul(ExpressionWrapper<Mul>),
    Cm(ExpressionWrapper<Cm>),
    Exp(ExpressionWrapper<Exp>),
    Number(ExpressionWrapper<Number>),
    Const(ExpressionWrapper<Const>),
}

#[derive(Serialize, Deserialize, Debug, Clone, PartialEq, Eq, Hash)]
#[serde(deny_unknown_fields)]
#[serde(rename_all = "camelCase")]
pub struct ExpressionWrapper<E> {
    // value provided for all expressions
    pub deg: usize,
    #[serde(flatten)]
    pub inner: E,
    // values only provided for expressions in the expression list, not in their children
    #[serde(flatten)]
    pub top: Option<Top>,
}

pub trait Expr: Sized {
    fn deg(self, deg: usize) -> ExpressionWrapper<Self> {
        ExpressionWrapper {
            deg,
            top: None,
            inner: self,
        }
    }
}

impl Expr for Add {}
impl Expr for Mul {}
impl Expr for Sub {}
impl Expr for Cm {}
impl Expr for Public {}
impl Expr for Neg {}
impl Expr for Number {}
impl Expr for Const {}
impl Expr for Exp {}

#[derive(Serialize, Deserialize, Debug, Clone, PartialEq, Eq, Hash)]
#[serde(deny_unknown_fields)]
#[serde(rename_all = "camelCase")]
pub struct Top {
    id_q: usize,
    deps: Vec<ExpressionId>,
}

#[derive(Serialize, Deserialize, Debug, Clone, PartialEq, Eq, Hash)]
#[serde(deny_unknown_fields)]
#[serde(rename_all = "camelCase")]
pub struct Add {
    pub values: Box<[Expression; 2]>,
}

#[derive(Serialize, Deserialize, Debug, Clone, PartialEq, Eq, Hash)]
#[serde(deny_unknown_fields)]
#[serde(rename_all = "camelCase")]
pub struct Sub {
    pub values: Box<[Expression; 2]>,
}

#[derive(Serialize, Deserialize, Debug, Clone, PartialEq, Eq, Hash)]
#[serde(deny_unknown_fields)]
#[serde(rename_all = "camelCase")]
pub struct Mul {
    pub values: Box<[Expression; 2]>,
}

#[derive(Serialize, Deserialize, Debug, Clone, PartialEq, Eq, Hash)]
#[serde(deny_unknown_fields)]
#[serde(rename_all = "camelCase")]
pub struct Neg {
    pub values: Box<[Expression; 1]>,
}

#[derive(Serialize, Deserialize, Debug, Clone, PartialEq, Eq, Hash)]
#[serde(deny_unknown_fields)]
#[serde(rename_all = "camelCase")]
pub struct Number {
    pub value: FieldElement,
}

#[derive(Serialize, Deserialize, Debug, Clone, PartialEq, Eq, Hash)]
#[serde(deny_unknown_fields)]
#[serde(rename_all = "camelCase")]
pub struct Const {
    pub id: ConstantPolynomialId,
    pub next: bool,
}

#[derive(Serialize, Deserialize, Debug, Clone, PartialEq, Eq, Hash)]
#[serde(deny_unknown_fields)]
#[serde(rename_all = "camelCase")]
pub struct Exp {
    pub id: ExpressionId,
    pub next: bool,
}

#[derive(Serialize, Deserialize, Debug, Clone, PartialEq, Eq, Hash)]
#[serde(deny_unknown_fields)]
#[serde(rename_all = "camelCase")]
pub struct Cm {
    pub id: CommittedPolynomialId,
    pub next: bool,
}

#[derive(Serialize, Deserialize, Debug, Clone, PartialEq, Eq, Hash)]
#[serde(deny_unknown_fields)]
#[serde(rename_all = "camelCase")]
pub struct Public {
    pub id: PublicId,
}

#[derive(Serialize, Deserialize, Debug, Clone, PartialEq, Eq)]
#[serde(deny_unknown_fields)]
#[serde(rename_all = "camelCase")]
pub struct PolIdentity {
    // expression id, by index in the expression list, referring to the expression which must equal 0
    pub e: ExpressionId,
    #[serde(flatten)]
    pub location: Location,
}

#[derive(Serialize, Deserialize, Debug, Clone, PartialEq, Eq)]
#[serde(deny_unknown_fields)]
#[serde(rename_all = "camelCase")]
pub struct PlookupIdentity {
    /// What we are looking up
    pub f: Vec<ExpressionId>,
    /// Where we are looking it up in
    pub t: Vec<ExpressionId>,
    /// Selector for what we are looking up,
    /// removes rows where this expresison is zero,
    /// might alter the value if it is not one.
    pub sel_f: Option<ExpressionId>,
    /// Selector for where we are looking it up in
    /// removes rows where this expresison is zero,
    /// might alter the value if it is not one.
    pub sel_t: Option<ExpressionId>,
    #[serde(flatten)]
    pub location: Location,
}

#[derive(Serialize, Deserialize, Debug, Clone, PartialEq, Eq)]
#[serde(deny_unknown_fields)]
#[serde(rename_all = "camelCase")]
pub struct PermutationIdentity {
    pub f: Vec<ExpressionId>,
    pub t: Vec<ExpressionId>,
    pub sel_f: Option<ExpressionId>,
    pub sel_t: Option<ExpressionId>,
    #[serde(flatten)]
    pub location: Location,
}

#[derive(Serialize, Deserialize, Debug, Clone, PartialEq, Eq)]
#[serde(deny_unknown_fields)]
#[serde(rename_all = "camelCase")]
pub struct ConnectionIdentity {
    pub pols: Vec<ExpressionId>,
    pub connections: Vec<ExpressionId>,
    #[serde(flatten)]
    pub location: Location,
}

#[derive(Serialize, Deserialize, Debug, Clone, PartialEq, Eq)]
#[serde(deny_unknown_fields)]
#[serde(rename_all = "camelCase")]
pub struct Location {
    pub file_name: String,
    pub line: usize,
}

#[cfg(test)]
mod test {
    use super::*;

    mod ser {
        use pretty_assertions::assert_eq;

        fn assert_expression(e: &Expression, expected: &'static str) {
            assert_eq!(
                serde_json::to_value(e).unwrap(),
                serde_json::from_str::<serde_json::Value>(expected).unwrap()
            );
        }

        use super::*;
        #[test]
        fn expression() {
            // serialize a number
            let forty_two = Expression::Number(Number { value: "42".into() }.deg(1));

            assert_expression(&forty_two, r#"{"deg":1,"op":"number","value":"42"}"#);

            // serialize a subtraction of two numbers
            let e = Expression::Sub(
                Sub {
                    values: Box::new([forty_two.clone(), forty_two.clone()]),
                }
                .deg(1),
            );

            assert_expression(
                &e,
                r#"{"deg":1,"op":"sub","values":[{"deg":1,"op":"number","value":"42"},{"deg":1,"op":"number","value":"42"}]}"#,
            );

            // serialize a product of two numbers
            let e = Expression::Mul(
                Mul {
                    values: Box::new([forty_two.clone(), forty_two]),
                }
                .deg(1),
            );

            assert_expression(
                &e,
                r#"{"deg":1,"op":"mul","values":[{"deg":1,"op":"number","value":"42"},{"deg":1,"op":"number","value":"42"}]}"#,
            );

            // serialize a committed polynomial
            let e = Expression::Cm(
                Cm {
                    id: 42.into(),
                    next: true,
                }
                .deg(1),
            );

            assert_expression(&e, r#"{"deg":1,"op":"cm","id":42,"next":true}"#);

            // serialize a intermediate polynomial expression
            let e = Expression::Exp(
                Exp {
                    id: 42.into(),
                    next: true,
                }
                .deg(1),
            );

            assert_expression(&e, r#"{"deg":1,"op":"exp","id":42,"next":true}"#);

            // serialize a const polynomial
            let e = Expression::Const(
                Const {
                    id: 42.into(),
                    next: true,
                }
                .deg(1),
            );

            assert_expression(&e, r#"{"deg":1,"op":"const","id":42,"next":true}"#);
        }
    }

    mod deser {
        use super::*;

        #[test]
        fn expression() {
            // deserialize complex expression

            let expression_str = r#"{
                "op": "sub",
                "deg": 2,
                "values": [
                 {
                  "op": "add",
                  "deg": 1,
                  "values": [
                   {
                    "op": "const",
                    "deg": 1,
                    "id": 0,
                    "next": false
                   },
                   {
                    "op": "const",
                    "deg": 1,
                    "id": 1,
                    "next": false
                   }
                  ]
                 },
                 {
                  "op": "mul",
                  "deg": 2,
                  "values": [
                   {
                    "op": "cm",
                    "deg": 1,
                    "id": 0,
                    "next": false
                   },
                   {
                    "op": "const",
                    "deg": 1,
                    "id": 0,
                    "next": false
                   }
                  ]
                 }
                ]
               }"#;

            let _: Expression = serde_json::from_str(expression_str).unwrap();
        }
    }
}<|MERGE_RESOLUTION|>--- conflicted
+++ resolved
@@ -52,21 +52,11 @@
             .next()
             .unwrap();
 
-<<<<<<< HEAD
-        ShiftedPolynomial {
-            pol: Polynomial {
-                key: key.clone(),
-                index: r.len.map(|_| self.id.0 - r.id.0),
-            },
-            next: self.next,
-        }
-=======
         Polynomial {
             key: key.clone(),
             index: r.len.map(|_| self.id.0 - r.id.0),
         }
         .with_next(self.next)
->>>>>>> c6598c3c
     }
 }
 
@@ -84,21 +74,11 @@
             .next()
             .unwrap();
 
-<<<<<<< HEAD
-        ShiftedPolynomial {
-            pol: Polynomial {
-                key: key.clone(),
-                index: r.len.map(|_| self.id.0 - r.id.0),
-            },
-            next: self.next,
-        }
-=======
         Polynomial {
             key: key.clone(),
             index: r.len.map(|_| self.id.0 - r.id.0),
         }
         .with_next(self.next)
->>>>>>> c6598c3c
     }
 }
 
@@ -116,21 +96,11 @@
             .next()
             .unwrap();
 
-<<<<<<< HEAD
-        ShiftedPolynomial {
-            pol: Polynomial {
-                key: key.clone(),
-                index: r.len.map(|_| self.id.0 - r.id.0),
-            },
-            next: self.next,
-        }
-=======
         Polynomial {
             key: key.clone(),
             index: r.len.map(|_| self.id.0 - r.id.0),
         }
         .with_next(self.next)
->>>>>>> c6598c3c
     }
 }
 
@@ -220,7 +190,6 @@
 
 pub type PublicCellKey = String;
 pub type Name = String;
-<<<<<<< HEAD
 
 #[derive(Debug, Clone, PartialEq, Eq, PartialOrd, Ord, Hash)]
 pub struct ShiftedPolynomial {
@@ -228,12 +197,16 @@
     pub next: bool,
 }
 
-=======
-
-#[derive(Debug, Clone, PartialEq, Eq, PartialOrd, Ord)]
-pub struct ShiftedPolynomial {
-    pol: Polynomial,
-    next: bool,
+#[derive(Debug, Clone, PartialEq, Eq, PartialOrd, Ord, Hash)]
+pub struct Polynomial {
+    key: Name,
+    index: Option<usize>,
+}
+
+impl From<Polynomial> for ShiftedPolynomial {
+    fn from(pol: Polynomial) -> Self {
+        ShiftedPolynomial { pol, next: false }
+    }
 }
 
 impl ShiftedPolynomial {
@@ -243,19 +216,6 @@
             next: true,
             ..self.clone()
         })
-    }
-}
-
->>>>>>> c6598c3c
-#[derive(Debug, Clone, PartialEq, Eq, PartialOrd, Ord, Hash)]
-pub struct Polynomial {
-    key: Name,
-    index: Option<usize>,
-}
-
-impl From<Polynomial> for ShiftedPolynomial {
-    fn from(pol: Polynomial) -> Self {
-        ShiftedPolynomial { pol, next: false }
     }
 }
 
@@ -365,15 +325,9 @@
 #[serde(rename_all = "camelCase")]
 #[serde(tag = "type")]
 pub enum Polynomials {
-<<<<<<< HEAD
-    CmP(ReferenceInner<CommittedPolynomialId>),
-    ConstP(ReferenceInner<ConstantPolynomialId>),
-    ImP(ReferenceInner<ExpressionId>),
-=======
     CmP(PolynomialsInner<CommittedPolynomialId>),
     ConstP(PolynomialsInner<ConstantPolynomialId>),
     ImP(PolynomialsInner<ExpressionId>),
->>>>>>> c6598c3c
 }
 
 impl Polynomials {

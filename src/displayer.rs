--- conflicted
+++ resolved
@@ -106,7 +106,6 @@
         write!(self.f, " == 0")
     }
 
-<<<<<<< HEAD
     fn visit_indexed_reference_key(
         &mut self,
         c: &IndexedReferenceKey,
@@ -115,15 +114,12 @@
         write!(self.f, "{}", c)
     }
 
-    fn visit_plookup_identity(&mut self, i: &PlookupIdentity, ctx: &Pil) -> Result<Self::Error> {
-=======
     fn visit_plookup_identity(
         &mut self,
         i: &PlookupIdentity,
         ctx: &Pil,
         _: usize,
     ) -> Result<Self::Error> {
->>>>>>> 9b5a520e
         if let Some(ref id) = i.sel_f {
             self.visit_expression_id(id, ctx)?;
             write!(self.f, " * ")?;
